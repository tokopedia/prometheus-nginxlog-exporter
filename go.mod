module github.com/martin-helmich/prometheus-nginxlog-exporter

require (
	github.com/armon/go-radix v1.0.0 // indirect
	github.com/beorn7/perks v0.0.0-20160229213445-3ac7bf7a47d1 // indirect
	github.com/fsnotify/fsnotify v1.4.7 // indirect
	github.com/golang/protobuf v0.0.0-20160614223140-0c1f6d65b5a1 // indirect
	github.com/hashicorp/consul v0.0.0-20150921174127-de080672fee9
	github.com/hashicorp/go-msgpack v0.5.3 // indirect
	github.com/hashicorp/golang-lru v0.5.1 // indirect
	github.com/hashicorp/hcl v1.0.0
	github.com/hpcloud/tail v1.0.0
	github.com/kr/pretty v0.1.0 // indirect
	github.com/matttproud/golang_protobuf_extensions v1.0.1 // indirect
	github.com/prometheus/client_golang v0.0.0-20160916180340-5636dc67ae77
	github.com/prometheus/client_model v0.0.0-20150212101744-fa8ad6fec335 // indirect
	github.com/prometheus/common v0.0.0-20160623151427-4402f4e5ea79 // indirect
	github.com/prometheus/procfs v0.0.0-20160411190841-abf152e5f3e9 // indirect
	github.com/satyrius/gonx v1.3.1-0.20180709120835-47c52b995fe5
	github.com/smartystreets/goconvey v0.0.0-20190306220146-200a235640ff // indirect
	github.com/stretchr/testify v1.4.0
	golang.org/x/sys v0.0.0-20161023150541-c200b10b5d5e // indirect
	gopkg.in/check.v1 v1.0.0-20180628173108-788fd7840127 // indirect
	gopkg.in/fsnotify.v1 v1.4.7 // indirect
	gopkg.in/mcuadros/go-syslog.v2 v2.3.0
	gopkg.in/tomb.v1 v1.0.0-20141024135613-dd632973f1e7 // indirect
<<<<<<< HEAD
	gopkg.in/yaml.v2 v2.2.7
)
=======
	gopkg.in/yaml.v2 v2.2.4
)

go 1.13
>>>>>>> 8a33d22b
<|MERGE_RESOLUTION|>--- conflicted
+++ resolved
@@ -24,12 +24,7 @@
 	gopkg.in/fsnotify.v1 v1.4.7 // indirect
 	gopkg.in/mcuadros/go-syslog.v2 v2.3.0
 	gopkg.in/tomb.v1 v1.0.0-20141024135613-dd632973f1e7 // indirect
-<<<<<<< HEAD
 	gopkg.in/yaml.v2 v2.2.7
 )
-=======
-	gopkg.in/yaml.v2 v2.2.4
-)
 
-go 1.13
->>>>>>> 8a33d22b
+go 1.13